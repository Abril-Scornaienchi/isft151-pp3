--- conflicted
+++ resolved
@@ -288,7 +288,6 @@
 }
 
 /* =================================================================
-<<<<<<< HEAD
  * 7. ESTILOS PARA LA TABLA DE INVENTARIO
  * ================================================================= */
 
@@ -358,8 +357,10 @@
 
 .inventory-table td button:last-of-type:hover {
     background: linear-gradient(135deg, #f86a48 0%, #c02267 100%); /* Degradado más intenso para el hover */
-=======
- * 7. ESTILOS PARA TOOLTIP PERSONALIZADO (Ingredientes Faltantes)
+}
+
+/* =================================================================
+ * 8. ESTILOS PARA TOOLTIP PERSONALIZADO (Ingredientes Faltantes)
  * ================================================================= */
 
 /* Contenedor del título que mostrará el tooltip */
@@ -399,5 +400,4 @@
     visibility: visible;
     opacity: 1; /* Transición suave de aparición */
     transform: translateX(-50%) translateY(0); /* Lo mueve ligeramente hacia abajo */
->>>>>>> 6c9f9028
 }