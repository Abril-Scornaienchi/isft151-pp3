--- conflicted
+++ resolved
@@ -323,53 +323,43 @@
  */
 app.get('/api/recetas/inventario', checkAuth, async (req, res) => { 
     try {
-<<<<<<< HEAD
-        // 1. Obtener los ingredientes (la lista limpia que viene del Frontend)
+        // Ruta rápida: si el Frontend envía la lista y filtros, usamos complexSearch directo
         const ingredientsList = req.query.list;
-        
-        if (!ingredientsList || ingredientsList.length === 0) {
-             return res.status(200).json([]); 
-        }
-        
-        // 2. OBTENER FILTROS NUTRICIONALES Y DE DIETA
-        const { diet, maxCalories, maxCarbs, maxProtein, maxSugar } = req.query; 
-
-        // 3. CONSTRUIR CADENA DE FILTROS ADICIONALES
-        let filters = '';
-        if (diet) filters += `&diet=${diet}`;
-        if (maxCalories) filters += `&maxCalories=${maxCalories}`;
-        if (maxCarbs) filters += `&maxCarbs=${maxCarbs}`;
-        if (maxProtein) filters += `&maxProtein=${maxProtein}`;
-        if (maxSugar) filters += `&maxSugar=${maxSugar}`; 
-        
-        // 4. CONSTRUIR URL FINAL
-        const url = `https://api.spoonacular.com/recipes/complexSearch?apiKey=${SPOONACULAR_API_KEY}&query=recipe&includeIngredients=${ingredientsList}&number=100&fillIngredients=true&ignorePantry=true${filters}`;        console.log("URL de Spoonacular enviada:", url); // <--- AÑADE ESTA LÍNEA
-        const respuesta = await fetch(url, { 
-            headers: { 'Cache-Control': 'no-cache', 'Accept': 'application/json' } 
-        });
-
-        if (!respuesta.ok) {
-            // Si hay un error (ej: 401, 402), lee el error como TEXTO para evitar el crash.
-            const errorText = await respuesta.text(); 
-            console.error("ERROR API SPOONACULAR:", respuesta.status, errorText);
+        if (ingredientsList && ingredientsList.length > 0) {
+            // 2. OBTENER FILTROS NUTRICIONALES Y DE DIETA
+            const { diet, maxCalories, maxCarbs, maxProtein, maxSugar } = req.query; 
+
+            // 3. CONSTRUIR CADENA DE FILTROS ADICIONALES
+            let filters = '';
+            if (diet) filters += `&diet=${diet}`;
+            if (maxCalories) filters += `&maxCalories=${maxCalories}`;
+            if (maxCarbs) filters += `&maxCarbs=${maxCarbs}`;
+            if (maxProtein) filters += `&maxProtein=${maxProtein}`;
+            if (maxSugar) filters += `&maxSugar=${maxSugar}`; 
+
+            // 4. CONSTRUIR URL FINAL
+            const url = `https://api.spoonacular.com/recipes/complexSearch?apiKey=${SPOONACULAR_API_KEY}&query=recipe&includeIngredients=${ingredientsList}&number=100&fillIngredients=true&ignorePantry=true${filters}`;
+            console.log("URL de Spoonacular enviada:", url);
+            const respuesta = await fetch(url, { 
+                headers: { 'Cache-Control': 'no-cache', 'Accept': 'application/json' } 
+            });
+
+            if (!respuesta.ok) {
+                // Si hay un error (ej: 401, 402), lee el error como TEXTO para evitar el crash.
+                const errorText = await respuesta.text(); 
+                console.error("ERROR API SPOONACULAR:", respuesta.status, errorText);
+                
+                // Devuelve un error 500 al frontend para indicar el fallo externo.
+                return res.status(500).json({ 
+                    error: `Error de API Externa [${respuesta.status}]. Verifique la clave o cuota.`,
+                    details: errorText
+                });
+            }
             
-            // Devuelve un error 500 al frontend para indicar el fallo externo.
-            return res.status(500).json({ 
-                error: `Error de API Externa [${respuesta.status}]. Verifique la clave o cuota.`,
-                details: errorText
-            });
-        }
-        
-        // Si la respuesta fue 200 OK, ahora SÍ leemos el JSON.
-        const data = await respuesta.json();
-
-        return res.status(200).json(data); 
-
-    } catch (error) {
-        console.error("ERROR CRÍTICO AL BUSCAR RECETAS:", error.message);
-        return res.status(500).json({ error: 'Error interno al buscar recetas.', details: error.message });
-=======
-        // --- ▼▼▼ PEGA ESTE NUEVO BLOQUE DENTRO DEL try { ... } ▼▼▼ ---
+            // Si la respuesta fue 200 OK, ahora SÍ leemos el JSON.
+            const data = await respuesta.json();
+            return res.status(200).json(data); 
+        }
 
         const separador = "|||"; // Usaremos un separador único
 
@@ -396,12 +386,12 @@
 
         // d. Convertir de vuelta a un array y unir para Spoonacular
         const englishIngredients = translatedIngredientsString.split(separador).map(s => s.trim());
-        const ingredientsList = englishIngredients.join(',');
+        const ingredientsCommaSeparated = englishIngredients.join(',');
 
         // --- 2. BÚSQUEDA EN SPOONACULAR (con inglés y CACHÉ) ---
 
         // a. Crear clave de caché para la búsqueda por ingredientes
-        const spoonacularSearchCacheKey = `spoonacular:search:${ingredientsList}`;
+        const spoonacularSearchCacheKey = `spoonacular:search:${ingredientsCommaSeparated}`;
         let data; // Variable para guardar los datos de Spoonacular (cacheados o nuevos)
 
         // b. Buscar en el caché de MongoDB
@@ -410,12 +400,12 @@
         if (cachedSearch) {
           // Cache Hit! Usamos los datos guardados
           data = cachedSearch.data;
-          console.log(`[DB CACHE HIT] Búsqueda Spoonacular para: "${ingredientsList}"`);
+          console.log(`[DB CACHE HIT] Búsqueda Spoonacular para: "${ingredientsCommaSeparated}"`);
         } else {
           // Cache Miss! Hacemos la llamada a Spoonacular
-          console.log(`[DB CACHE MISS] Llamando a Spoonacular Search para: "${ingredientsList}"`); 
-
-          const url = `https://api.spoonacular.com/recipes/findByIngredients?apiKey=${SPOONACULAR_API_KEY}&ingredients=${ingredientsList}&number=5&ranking=1&maxMissingIngredients=2`;
+          console.log(`[DB CACHE MISS] Llamando a Spoonacular Search para: "${ingredientsCommaSeparated}"`); 
+
+          const url = `https://api.spoonacular.com/recipes/findByIngredients?apiKey=${SPOONACULAR_API_KEY}&ingredients=${ingredientsCommaSeparated}&number=5&ranking=1&maxMissingIngredients=2`;
           const respuesta = await fetch(url); 
           data = await respuesta.json(); // Obtenemos los datos up to date
 
@@ -433,7 +423,6 @@
             cacheKey: spoonacularSearchCacheKey,
             data: data // Guardamos el array de recetas completo
           });
-          // console.log(`[DB CACHE SAVED] Búsqueda Spoonacular para: "${ingredientsList}"`); // Log opcional
         }
 
         // c. Validar si data está vacío 
@@ -466,7 +455,6 @@
     } catch (error) {
         console.error("❌ ERROR DETALLADO EN GET /api/recetas/inventario:", error); 
         res.status(500).json({ error: 'Error interno al buscar recetas.', details: error.message });
->>>>>>> 93057fa4
     }
 });
 
