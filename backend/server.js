--- conflicted
+++ resolved
@@ -371,27 +371,6 @@
     res.status(200).send('<h1>API de Recetas Activa</h1><p>Los endpoints de autenticación son POST /api/register y POST /api/login</p>');
 });
 
-<<<<<<< HEAD
-// 4. INICIO DEL SERVIDOR
-app.listen(PORT, () => {
-  console.log(`\n==============================================`);
-  console.log(` SERVIDOR BACKEND INICIADO`);
-  console.log(`Puerto: http://localhost:${PORT}`);
-  console.log(`==============================================`);
-  console.log(`Rutas disponibles:`);
-  console.log(`  - POST /api/register (Registro)`);
-  console.log(`  - POST /api/login    (Login)`);
-  console.log(`  - POST /api/inventario       (Crear Alimento)`);
-  console.log(`  - GET /api/inventario/check (Chequear si Alimento existe)`);
-  console.log(`  - GET /api/inventario        (Listar Inventario)`);
-  console.log(`  - PATCH /api/inventario/:id/sumar (Sumar Cantidad)`);
-  console.log(`  - PUT /api/inventario/:id    (Actualizar Alimento)`);
-  console.log(`  - DELETE /api/inventario/:id (Eliminar Alimento)`);
-  console.log(`  - GET /api/recetas/inventario (Buscar Recetas por Inventario)`);
-  console.log(`  - GET /api/recetas/detalles/:id (PROXY: Detalles de Receta)`);
-  console.log(`\n`);
-});
-=======
 // 4. INICIO DEL SERVIDOR (Método robusto)
 mongoose.connect(DB_URI)
     .then(() => {
@@ -407,7 +386,9 @@
             console.log(`  - POST /api/register (Registro)`);
             console.log(`  - POST /api/login    (Login)`);
             console.log(`  - POST /api/inventario       (Crear Alimento)`);
+            console.log(`  - GET /api/inventario/check (Chequear si Alimento existe)`);
             console.log(`  - GET /api/inventario        (Listar Inventario)`);
+            console.log(`  - PATCH /api/inventario/:id/sumar (Sumar Cantidad)`);
             console.log(`  - PUT /api/inventario/:id    (Actualizar Alimento)`);
             console.log(`  - DELETE /api/inventario/:id (Eliminar Alimento)`);
             console.log(`  - GET /api/recetas/inventario (Buscar Recetas por Inventario)`);
@@ -418,5 +399,4 @@
     .catch(err => {
         console.error('❌ Error de conexión a MongoDB:', err.message);
         process.exit(1); // Detiene la aplicación si no se puede conectar a la DB
-    });
->>>>>>> 285be849
+    });